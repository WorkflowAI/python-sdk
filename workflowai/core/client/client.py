<<<<<<< HEAD
import asyncio
=======
import importlib.metadata
>>>>>>> 1b53f945
import os
from typing import (
    Any,
    AsyncIterator,
    Literal,
    Optional,
    Union,
    overload,
)

from httpx import HTTPStatusError

from workflowai.core.client.api import APIClient
from workflowai.core.client.models import (
    CreateTaskRequest,
    CreateTaskResponse,
    ExampleResponse,
    ImportExampleRequest,
    ImportRunRequest,
    PatchGroupRequest,
    RunRequest,
    RunTaskStreamChunk,
    TaskRunResponse,
)
from workflowai.core.domain.cache_usage import CacheUsage
from workflowai.core.domain.errors import NotFoundError
from workflowai.core.domain.task import Task, TaskInput, TaskOutput
from workflowai.core.domain.task_example import TaskExample
from workflowai.core.domain.task_run import TaskRun
from workflowai.core.domain.task_version import TaskVersion
from workflowai.core.domain.task_version_reference import TaskVersionReference


class WorkflowAIClient:
    def __init__(self, endpoint: Optional[str] = None, api_key: Optional[str] = None):
        self.additional_headers = {
            "x-workflowai-source": "sdk",
            "x-workflowai-language": "python",
            "x-workflowai-version": importlib.metadata.version("workflowai"),
        }
        self.api = APIClient(
            endpoint or os.getenv("WORKFLOWAI_API_URL", "https://api.workflowai.com"),
            api_key or os.getenv("WORKFLOWAI_API_KEY", ""),
            self.additional_headers
        )
    
    async def register(self, task: Task[TaskInput, TaskOutput]):
        request = CreateTaskRequest(
            task_id=task.id or None,
            name=task.__class__.__name__.removesuffix("Task"),
            input_schema=task.input_class.model_json_schema(),
            output_schema=task.output_class.model_json_schema(),
        )

        res = await self.api.post("/tasks", request, returns=CreateTaskResponse)

        task.id = res.task_id
        task.schema_id = res.task_schema_id
        task.created_at = res.created_at

    async def _auto_register(self, task: Task[TaskInput, TaskOutput]):
        if not task.id or not task.schema_id:
            await self.register(task)

    @overload
    async def run(
        self,
        task: Task[TaskInput, TaskOutput],
        task_input: TaskInput,
        version: Optional[TaskVersionReference] = None,
        environment: Optional[str] = None,
        iteration: Optional[int] = None,
        stream: Literal[False] = False,
        use_cache: CacheUsage = "when_available",
        labels: Optional[set[str]] = None,
        metadata: Optional[dict[str, Any]] = None,
        retry_delay: int = 5000,
        max_retry_delay: int = 60000,
        max_retry_count: int = 1
    ) -> TaskRun[TaskInput, TaskOutput]: ...

    @overload
    async def run(
        self,
        task: Task[TaskInput, TaskOutput],
        task_input: TaskInput,
        version: Optional[TaskVersionReference] = None,
        environment: Optional[str] = None,
        iteration: Optional[int] = None,
        stream: Literal[True] = True,
        use_cache: CacheUsage = "when_available",
        labels: Optional[set[str]] = None,
        metadata: Optional[dict[str, Any]] = None,
        retry_delay: int = 5000,
        max_retry_delay: int = 60000,
        max_retry_count: int = 1
    ) -> AsyncIterator[TaskOutput]: ...

    async def run(
        self,
        task: Task[TaskInput, TaskOutput],
        task_input: TaskInput,
        version: Optional[TaskVersionReference] = None,
        environment: Optional[str] = None,
        iteration: Optional[int] = None,
        stream: bool = False,
        use_cache: CacheUsage = "when_available",
        labels: Optional[set[str]] = None,
        metadata: Optional[dict[str, Any]] = None,
        retry_delay: int = 5000,
        max_retry_delay: int = 60000,
        max_retry_count: int = 1
    ) -> Union[TaskRun[TaskInput, TaskOutput], AsyncIterator[TaskOutput]]:
        await self._auto_register(task)

        if version:
            group_ref = version
        elif environment:
            group_ref = TaskVersionReference(alias=f"environment={environment}")
        elif iteration:
            group_ref = TaskVersionReference(iteration=iteration)
        else:
            group_ref = task.version

        request = RunRequest(
            task_input=task_input.model_dump(),
            group=group_ref,
            stream=stream,
            use_cache=use_cache,
            labels=labels,
            metadata=metadata,
        )

        route = f"/tasks/{task.id}/schemas/{task.schema_id}/run"

        if not stream:
            res = None
            delay = retry_delay / 1000
            for _ in range(max_retry_count):
                try:
                    res = await self.api.post(route, request, returns=TaskRunResponse)
                    return res.to_domain(task)
                except HTTPStatusError as e:
                    if e.response.status_code == 404:
                        raise NotFoundError("Task not found")
                    if e.response.status_code == 429:
                        if delay < max_retry_delay / 1000:
                            delay = min(delay * 2, max_retry_delay / 1000)
                        await asyncio.sleep(delay)

        async def _stream():
            async for chunk in self.api.stream(
                method="POST", path=route, data=request, returns=RunTaskStreamChunk
            ):
                yield task.output_class.model_construct(None, **chunk.task_output)

        return _stream()

    async def import_run(
        self, run: TaskRun[TaskInput, TaskOutput]
    ) -> TaskRun[TaskInput, TaskOutput]:
        await self._auto_register(run.task)

        request = ImportRunRequest.from_domain(run)
        route = f"/tasks/{run.task.id}/schemas/{run.task.schema_id}/runs"
        res = await self.api.post(route, request, returns=TaskRunResponse)
        return res.to_domain(run.task)

    async def import_example(
        self, example: TaskExample[TaskInput, TaskOutput]
    ) -> TaskExample[TaskInput, TaskOutput]:
        await self._auto_register(example.task)

        request = ImportExampleRequest.from_domain(example)
        route = f"/tasks/{example.task.id}/schemas/{example.task.schema_id}/examples"
        res = await self.api.post(route, request, returns=ExampleResponse)
        return res.to_domain(example.task)

    async def deploy_version(
        self,
        task: Task[TaskInput, TaskOutput],
        iteration: int,
        environment: str,
    ) -> TaskVersion:
        await self._auto_register(task)

        route = f"/tasks/{task.id}/schemas/{task.schema_id}/groups/{iteration}"
        req = PatchGroupRequest(add_alias=f"environment={environment}")
        res = await self.api.patch(route, req, returns=TaskVersion)
        return res<|MERGE_RESOLUTION|>--- conflicted
+++ resolved
@@ -1,8 +1,5 @@
-<<<<<<< HEAD
 import asyncio
-=======
 import importlib.metadata
->>>>>>> 1b53f945
 import os
 from typing import (
     Any,
